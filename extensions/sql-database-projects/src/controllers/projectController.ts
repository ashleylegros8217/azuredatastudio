--- conflicted
+++ resolved
@@ -29,11 +29,7 @@
 import { PublishProfile, load } from '../models/publishProfile/publishProfile';
 import { AddDatabaseReferenceDialog } from '../dialogs/addDatabaseReferenceDialog';
 import { ISystemDatabaseReferenceSettings, IDacpacReferenceSettings, IProjectReferenceSettings } from '../models/IDatabaseReferenceSettings';
-<<<<<<< HEAD
-=======
 import { DatabaseReferenceTreeItem } from '../models/tree/databaseReferencesTreeItem';
-import { WorkspaceTreeItem } from 'dataworkspace';
->>>>>>> 97cd9dba
 
 /**
  * Controller for managing project lifecycle
@@ -314,19 +310,15 @@
 		const node = context.element as BaseProjectTreeItem;
 		const project = this.getProjectFromContext(node);
 
-<<<<<<< HEAD
-		const confirmationPrompt = node instanceof FolderNode ? constants.deleteConfirmationContents(node.friendlyName) : constants.deleteConfirmation(node.friendlyName);
-=======
 		let confirmationPrompt;
-		if (context instanceof DatabaseReferenceTreeItem) {
-			confirmationPrompt = constants.deleteReferenceConfirmation(context.friendlyName);
-		} else if (context instanceof FolderNode) {
-			confirmationPrompt = constants.deleteConfirmationContents(context.friendlyName);
+		if (node instanceof DatabaseReferenceTreeItem) {
+			confirmationPrompt = constants.deleteReferenceConfirmation(node.friendlyName);
+		} else if (node instanceof FolderNode) {
+			confirmationPrompt = constants.deleteConfirmationContents(node.friendlyName);
 		} else {
-			confirmationPrompt = constants.deleteConfirmation(context.friendlyName);
-		}
-
->>>>>>> 97cd9dba
+			confirmationPrompt = constants.deleteConfirmation(node.friendlyName);
+		}
+
 		const response = await vscode.window.showWarningMessage(confirmationPrompt, { modal: true }, constants.yesString);
 
 		if (response !== constants.yesString) {
@@ -335,21 +327,15 @@
 
 		let success = false;
 
-<<<<<<< HEAD
-
-		if (node instanceof FileNode || FolderNode) {
-			const fileEntry = this.getFileProjectEntry(project, node);
-=======
-		if (context instanceof DatabaseReferenceTreeItem) {
-			const databaseReference = this.getDatabaseReference(project, context);
+		if (node instanceof DatabaseReferenceTreeItem) {
+			const databaseReference = this.getDatabaseReference(project, node);
 
 			if (databaseReference) {
 				await project.deleteDatabaseReference(databaseReference);
 				success = true;
 			}
-		} else if (context instanceof FileNode || FolderNode) {
-			const fileEntry = this.getFileProjectEntry(project, context);
->>>>>>> 97cd9dba
+		} else if (node instanceof FileNode || FolderNode) {
+			const fileEntry = this.getFileProjectEntry(project, node);
 
 			if (fileEntry) {
 				await project.deleteFileFolder(fileEntry);
@@ -449,7 +435,7 @@
 	 * Changes the project's DSP to the selected target platform
 	 * @param context a treeItem in a project's hierarchy, to be used to obtain a Project
 	 */
-	public async changeTargetPlatform(context: Project | BaseProjectTreeItem): Promise<void> {
+	public async changeTargetPlatform(context: Project | dataworkspace.WorkspaceTreeItem): Promise<void> {
 		const project = this.getProjectFromContext(context);
 		const selectedTargetPlatform = (await vscode.window.showQuickPick((Array.from(constants.targetPlatformToVersion.keys())).map(version => { return { label: version }; }),
 			{
@@ -570,9 +556,6 @@
 		return new AddDatabaseReferenceDialog(project);
 	}
 
-<<<<<<< HEAD
-	private getProjectFromContext(context: Project | BaseProjectTreeItem | dataworkspace.WorkspaceTreeItem): Project {
-=======
 	public async updateProjectForRoundTrip(project: Project) {
 		if (project.importedTargets.includes(constants.NetCoreTargets) && !project.containsSSDTOnlySystemDatabaseReferences()) {
 			return;
@@ -592,8 +575,7 @@
 		}
 	}
 
-	private getProjectFromContext(context: Project | BaseProjectTreeItem | WorkspaceTreeItem): Project {
->>>>>>> 97cd9dba
+	private getProjectFromContext(context: Project | BaseProjectTreeItem | dataworkspace.WorkspaceTreeItem): Project {
 		if ('element' in context) {
 			return context.element.root.project;
 		}
