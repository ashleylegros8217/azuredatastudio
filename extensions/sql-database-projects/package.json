--- conflicted
+++ resolved
@@ -29,15 +29,8 @@
     "Microsoft.schema-compare"
   ],
   "contributes": {
-<<<<<<< HEAD
-    "problemMatchers": [
-      {
-        "name": "sqlproj"
-      }
-=======
     "projects": [
       "sqlproj"
->>>>>>> 34079d16
     ],
     "configuration": [
       {
