--- conflicted
+++ resolved
@@ -247,7 +247,6 @@
 		return loc.select;
 	}
 
-<<<<<<< HEAD
 	public startDeployment(resourceType: ResourceType): void {
 		const provider = <DeploymentProvider>resourceType?.providers[0];
 		if (instanceOfAzureSQLVMDeploymentProvider(provider)) {
@@ -266,10 +265,6 @@
 	}
 
 	public startDeploymentFromWizard(provider: DeploymentProvider, resourceType?: ResourceType): void {
-=======
-
-	public startDeployment(provider: DeploymentProvider): void {
->>>>>>> a1c8d4d3
 		const self = this;
 
 		if (instanceOfWizardDeploymentProvider(provider)) {
