/*---------------------------------------------------------------------------------------------
 *  Copyright (c) Microsoft Corporation. All rights reserved.
 *  Licensed under the Source EULA. See License.txt in the project root for license information.
 *--------------------------------------------------------------------------------------------*/

import { EditorInput, EncodingMode, IEditorInput } from 'vs/workbench/common/editor';
import { IConnectionManagementService, IConnectableInput, INewConnectionParams } from 'sql/platform/connection/common/connectionManagement';
import { IQueryModelService } from 'sql/workbench/services/query/common/queryModel';
import { Event, Emitter } from 'vs/base/common/event';
import { EditSessionReadyParams } from 'azdata';
import { URI } from 'vs/base/common/uri';
import * as nls from 'vs/nls';
import { INotificationService } from 'vs/platform/notification/common/notification';
import Severity from 'vs/base/common/severity';
import { EditDataResultsInput } from 'sql/workbench/browser/editData/editDataResultsInput';
import { IEditorViewState } from 'vs/editor/common/editorCommon';
import { UntitledTextEditorInput } from 'vs/workbench/services/untitled/common/untitledTextEditorInput';
import { IResolvedTextEditorModel } from 'vs/editor/common/services/resolverService';
import { IUntitledTextEditorModel, UntitledTextEditorModel } from 'vs/workbench/services/untitled/common/untitledTextEditorModel';

/**
 * Input for the EditDataEditor.
 */
export class EditDataInput extends EditorInput implements IConnectableInput {
	public static ID: string = 'workbench.editorinputs.editDataInput';
	private _hasBootstrapped: boolean;
	private _updateTaskbar: Emitter<EditDataInput>;
	private _editorInitializing: Emitter<boolean>;
	private _showResultsEditor: Emitter<EditDataInput | undefined>;
	private _refreshButtonEnabled: boolean;
	private _stopButtonEnabled: boolean;
	private _setup: boolean;
	private _rowLimit?: number;
	private _objectType: string;
	private _useQueryFilter: boolean;

	public savedViewState?: IEditorViewState;

	constructor(
		private _uri: URI,
		private _schemaName: string,
		private _tableName: string,
		private _sql: UntitledTextEditorInput,
		private _queryString: string,
		private _results: EditDataResultsInput,
		@IConnectionManagementService private _connectionManagementService: IConnectionManagementService,
		@IQueryModelService private _queryModelService: IQueryModelService,
		@INotificationService private notificationService: INotificationService
	) {
		super();
		this._hasBootstrapped = false;
		this._updateTaskbar = new Emitter<EditDataInput>();
		this._showResultsEditor = new Emitter<EditDataInput | undefined>();
		this._editorInitializing = new Emitter<boolean>();
		this._setup = false;
		this._stopButtonEnabled = false;
		this._refreshButtonEnabled = false;
		this._useQueryFilter = false;

		// re-emit sql editor events through this editor if it exists.
		// also set dirty status to false to prevent rerendering.
		if (this._sql) {
			this._register(this._sql.onDidChangeDirty(async () => {
				const model = await this._sql.resolve() as UntitledTextEditorModel;
				model.setDirty(false);
				this._onDidChangeDirty.fire();
			}));
		}

		//TODO determine is this is a table or a view
		this._objectType = 'TABLE';

		// Attach to event callbacks
		if (this._queryModelService) {
			let self = this;

			// Register callbacks for the Actions
			this._register(
				this._queryModelService.onRunQueryStart(uri => {
					if (self.uri === uri) {
						self.initEditStart();
					}
				})
			);

			this._register(
				this._queryModelService.onEditSessionReady((result) => {
					if (this.uri === result.ownerUri) {
<<<<<<< HEAD
						void this._results.editDataGridPanel.onRefreshComplete.then(() => {
=======
						this._results.editDataGridPanel!.onRefreshComplete.then(() => {
>>>>>>> 7df132b3
							this.initEditEnd(result);
						});
					}
				})
			);
		}
	}

	// Getters/Setters
	public get tableName(): string { return this._tableName; }
	public get schemaName(): string { return this._schemaName; }
	public get uri(): string { return unescape(this._uri.toString()); }
	public get sql(): UntitledTextEditorInput { return this._sql; }
	public get results(): EditDataResultsInput { return this._results; }
	public getResultsInputResource(): string { return this._results.uri; }
	public get updateTaskbarEvent(): Event<EditDataInput> { return this._updateTaskbar.event; }
	public get editorInitializingEvent(): Event<boolean> { return this._editorInitializing.event; }
	public get showResultsEditorEvent(): Event<EditDataInput | undefined> { return this._showResultsEditor.event; }
	public get stopButtonEnabled(): boolean { return this._stopButtonEnabled; }
	public get refreshButtonEnabled(): boolean { return this._refreshButtonEnabled; }
	public get hasBootstrapped(): boolean { return this._hasBootstrapped; }
	public get setup(): boolean { return this._setup; }
	public get rowLimit(): number | undefined { return this._rowLimit; }
	public get objectType(): string { return this._objectType; }
	public showResultsEditor(): void { this._showResultsEditor.fire(undefined); }
	public isDirty(): boolean { return false; }
	public save(): Promise<IEditorInput | undefined> { return Promise.resolve(undefined); }
	public getTypeId(): string { return EditDataInput.ID; }
	public setBootstrappedTrue(): void { this._hasBootstrapped = true; }
	public get resource(): URI { return this._uri; }
	public supportsSplitEditor(): boolean { return false; }
	public setupComplete() { this._setup = true; }
	public get queryString(): string {
		return this._queryString;
	}
	public set queryString(queryString: string) {
		this._queryString = queryString;
	}
	public get queryPaneEnabled(): boolean {
		return this._useQueryFilter;
	}
	public set queryPaneEnabled(useQueryFilter: boolean) {
		this._useQueryFilter = useQueryFilter;
	}

	// State Update Callbacks
	public initEditStart(): void {
		this._editorInitializing.fire(true);
		this._refreshButtonEnabled = false;
		this._stopButtonEnabled = true;
		this._updateTaskbar.fire(this);
	}

	public initEditEnd(result: EditSessionReadyParams): void {
		this._refreshButtonEnabled = true;
		this._stopButtonEnabled = false;
		if (!result.success) {
			this.notificationService.notify({
				severity: Severity.Error,
				message: result.message
			});
		}
		this._editorInitializing.fire(false);
		this._updateTaskbar.fire(this);
	}

	public onConnectStart(): void {
		// TODO: Indicate connection started
	}

	public onConnectReject(error?: string): void {
		if (error) {

			this.notificationService.notify({
				severity: Severity.Error,
				message: nls.localize('connectionFailure', "Edit Data Session Failed To Connect")
			});
		}
	}

	public onConnectCanceled(): void {
	}

	public onConnectSuccess(params?: INewConnectionParams): void {
		let rowLimit: number | undefined = undefined;
		let queryString: string | undefined = undefined;
		if (this._useQueryFilter) {
			queryString = this._queryString;
		} else {
			rowLimit = this._rowLimit;
		}

		this._queryModelService.initializeEdit(this.uri, this.schemaName, this.tableName, this._objectType, rowLimit, queryString);
		this.showResultsEditor();
		this._onDidChangeLabel.fire();
	}

	public onDisconnect(): void {
		// TODO: deal with disconnections
	}

	public onRowDropDownSet(rows: number) {
		this._rowLimit = rows;
	}

	// Boiler Plate Functions
	public matches(otherInput: any): boolean {
		if (otherInput instanceof EditDataInput) {
			return this._sql.matches(otherInput.sql);
		}

		return this._sql.matches(otherInput);
	}

	public dispose(): void {
		// Dispose our edit session then disconnect our input
		void this._queryModelService.disposeEdit(this.uri).then(() => {
			return this._connectionManagementService.disconnectEditor(this, true);
		});
		this._queryModelService.disposeQuery(this.uri);
		this._sql.dispose();
		this._results.dispose();

		super.dispose();
	}

	public get tabColor(): string {
		return this._connectionManagementService.getTabColorForUri(this.uri);
	}

	public resolve(refresh?: boolean): Promise<IUntitledTextEditorModel & IResolvedTextEditorModel> { return this._sql.resolve(); }
	public getEncoding(): string | undefined { return this._sql.getEncoding(); }
	public getName(): string { return this._sql.getName(); }
	public get hasAssociatedFilePath(): boolean { return this._sql.model.hasAssociatedFilePath; }

	public setEncoding(encoding: string, mode: EncodingMode /* ignored, we only have Encode */): void {
		this._sql.setEncoding(encoding, mode);
	}
}<|MERGE_RESOLUTION|>--- conflicted
+++ resolved
@@ -86,11 +86,7 @@
 			this._register(
 				this._queryModelService.onEditSessionReady((result) => {
 					if (this.uri === result.ownerUri) {
-<<<<<<< HEAD
-						void this._results.editDataGridPanel.onRefreshComplete.then(() => {
-=======
-						this._results.editDataGridPanel!.onRefreshComplete.then(() => {
->>>>>>> 7df132b3
+						void this._results.editDataGridPanel!.onRefreshComplete.then(() => {
 							this.initEditEnd(result);
 						});
 					}
