/*---------------------------------------------------------------------------------------------
 *  Copyright (c) Microsoft Corporation. All rights reserved.
 *  Licensed under the Source EULA. See License.txt in the project root for license information.
 *--------------------------------------------------------------------------------------------*/

import 'vs/css!./media/chartView';

import { IPanelView } from 'sql/base/browser/ui/panel/panel';
import { Insight } from './insight';
import QueryRunner from 'sql/platform/query/common/queryRunner';
import { ChartOptions, IChartOption, ControlType } from './chartOptions';
import { Extensions, IInsightRegistry } from 'sql/platform/dashboard/browser/insightRegistry';
import { IInsightData } from './interfaces';
import { Registry } from 'vs/platform/registry/common/platform';
import * as DOM from 'vs/base/browser/dom';
import { SelectBox } from 'sql/base/browser/ui/selectBox/selectBox';
import { IContextViewService } from 'vs/platform/contextview/browser/contextView';
import { InputBox } from 'vs/base/browser/ui/inputbox/inputBox';
import { IDisposable, dispose, Disposable } from 'vs/base/common/lifecycle';
import { attachSelectBoxStyler, attachInputBoxStyler } from 'vs/platform/theme/common/styler';
import { IThemeService } from 'vs/platform/theme/common/themeService';
import { IInstantiationService } from 'vs/platform/instantiation/common/instantiation';
import { isUndefinedOrNull } from 'vs/base/common/types';
import { CreateInsightAction, CopyAction, SaveImageAction, IChartActionContext } from 'sql/workbench/parts/charts/browser/actions';
import { Taskbar } from 'sql/base/browser/ui/taskbar/taskbar';
import { Checkbox } from 'sql/base/browser/ui/checkbox/checkbox';
import { ChartState, IInsightOptions, ChartType } from 'sql/workbench/parts/charts/common/interfaces';
<<<<<<< HEAD
import { DbCellValue } from 'azdata';
=======
import * as nls from 'vs/nls';
>>>>>>> 77e1ca59

declare class Proxy {
	constructor(object, handler);
}

const insightRegistry = Registry.as<IInsightRegistry>(Extensions.InsightContribution);

//Map used to store names and alternative names for chart types.
//This is mainly used for comparison when options are parsed into the constructor.
const altNameHash: { [oldName: string]: string } = {
	'horizontalBar': nls.localize('horizontalBarAltName', "Horizontal Bar"),
	'bar': nls.localize('barAltName', "Bar"),
	'line': nls.localize('lineAltName', "Line"),
	'pie': nls.localize('pieAltName', "Pie"),
	'scatter': nls.localize('scatterAltName', "Scatter"),
	'timeSeries': nls.localize('timeSeriesAltName', "Time Series"),
	'image': nls.localize('imageAltName', "Image"),
	'count': nls.localize('countAltName', "Count"),
	'table': nls.localize('tableAltName', "Table"),
	'doughnut': nls.localize('doughnutAltName', "Doughnut")
};

export class ChartView extends Disposable implements IPanelView {
	private insight: Insight;
	private _queryRunner: QueryRunner;
	private _data: IInsightData;
	private _currentData: { batchId: number, resultId: number };
	private taskbar: Taskbar;

	private _createInsightAction: CreateInsightAction;
	private _copyAction: CopyAction;
	private _saveAction: SaveImageAction;

	private _state: ChartState;

	private options: IInsightOptions = {
		type: ChartType.Bar
	};


	/** parent container */
	private container: HTMLElement;
	/** container for the options controls */
	private optionsControl: HTMLElement;
	/** container for type specific controls */
	private typeControls: HTMLElement;
	/** container for the insight */
	private insightContainer: HTMLElement;
	/** container for the action bar */
	private taskbarContainer: HTMLElement;
	/** container for the charting (includes insight and options) */
	private chartingContainer: HTMLElement;

	private optionDisposables: IDisposable[] = [];
	private optionMap: { [x: string]: { element: HTMLElement; set: (val) => void } } = {};

	constructor(
		@IContextViewService private _contextViewService: IContextViewService,
		@IThemeService private _themeService: IThemeService,
		@IInstantiationService private _instantiationService: IInstantiationService,
	) {
		super();
		this.taskbarContainer = DOM.$('div.taskbar-container');
		this.taskbar = new Taskbar(this.taskbarContainer);
		this.optionsControl = DOM.$('div.options-container');
		const generalControls = DOM.$('div.general-controls');
		this.optionsControl.appendChild(generalControls);
		this.typeControls = DOM.$('div.type-controls');
		this.optionsControl.appendChild(this.typeControls);

		this._createInsightAction = this._instantiationService.createInstance(CreateInsightAction);
		this._copyAction = this._instantiationService.createInstance(CopyAction);
		this._saveAction = this._instantiationService.createInstance(SaveImageAction);

		this.taskbar.setContent([{ action: this._createInsightAction }]);

		const self = this;
		this.options = new Proxy(this.options, {
			get: function (target, key, receiver) {
				return Reflect.get(target, key, receiver);
			},
			set: function (target, key, value, receiver) {
				let change = false;
				if (target[key] !== value) {
					change = true;
				}

				let result = Reflect.set(target, key, value, receiver);
				// mirror the change in our state
				if (self.state) {
					Reflect.set(self.state.options, key, value);
				}

				if (change) {
					self.taskbar.context = <IChartActionContext>{ options: self.options, insight: self.insight ? self.insight.insight : undefined };
					if (key === 'type') {
						self.buildOptions();
					} else {
						self.verifyOptions();
					}
				}

				return result;
			}
		}) as IInsightOptions;


		ChartOptions.general[0].options = insightRegistry.getAllIds();
		ChartOptions.general.map(o => {
			this.createOption(o, generalControls);
		});
		this.buildOptions();
	}

	public clear() {

	}

	/**
	 * Function used to generate list of alternative names for use with SelectBox
	 * @param option - the original option names.
	 */
	private changeToAltNames(option: string[]): string[] {
		return option.map(o => altNameHash[o] || o);
	}

	public dispose() {
		dispose(this.optionDisposables);
		super.dispose();
	}

	render(container: HTMLElement): void {
		if (!this.container) {
			this.container = DOM.$('div.chart-parent-container');
			this.insightContainer = DOM.$('div.insight-container');
			this.chartingContainer = DOM.$('div.charting-container');
			this.container.appendChild(this.taskbarContainer);
			this.container.appendChild(this.chartingContainer);
			this.chartingContainer.appendChild(this.insightContainer);
			this.chartingContainer.appendChild(this.optionsControl);
			this.insight = new Insight(this.insightContainer, this.options, this._instantiationService);
		}

		container.appendChild(this.container);

		if (this._data) {
			this.insight.data = this._data;
		} else {
			this.queryRunner = this._queryRunner;
		}
		this.verifyOptions();
	}

	public chart(dataId: { batchId: number, resultId: number }) {
		this.state.dataId = dataId;
		this._currentData = dataId;
		this.shouldGraph();
	}

	layout(dimension: DOM.Dimension): void {
		if (this.insight) {
			this.insight.layout(new DOM.Dimension(DOM.getContentWidth(this.insightContainer), DOM.getContentHeight(this.insightContainer)));
		}
	}

	focus(): void {
	}

	public set queryRunner(runner: QueryRunner) {
		this._queryRunner = runner;
		this.shouldGraph();
	}

	public setData(rows: DbCellValue[][], columns: string[]) {
		this._data = {
			columns: columns,
			rows: rows.map(r => r.map(c => c.displayValue))
		};
		if (this.insight) {
			this.insight.data = this._data;
		}
	}

	private shouldGraph() {
		// Check if we have the necessary information
		if (this._currentData && this._queryRunner) {
			// check if we are being asked to graph something that is available
			let batch = this._queryRunner.batchSets[this._currentData.batchId];
			if (batch) {
				let summary = batch.resultSetSummaries[this._currentData.resultId];
				if (summary) {
					this._queryRunner.getQueryRows(0, summary.rowCount, 0, 0).then(d => {
						this._data = {
							columns: summary.columnInfo.map(c => c.columnName),
							rows: d.resultSubset.rows.map(r => r.map(c => c.displayValue))
						};
						if (this.insight) {
							this.insight.data = this._data;
						}
					});
				}
			}
			// if we have the necessary information but the information isn't available yet,
			// we should be smart and retrying when the information might be available
		}
	}

	private buildOptions() {
		// The first element in the disposables list is for the chart type: the master dropdown that controls other option controls.
		// whiling rebuilding the options we should not dispose it, otherwise it would react to the theme change event
		if (this.optionDisposables.length > 1) { // this logic needs to be rewritten
			dispose(this.optionDisposables.slice(1));
			this.optionDisposables.splice(1);
		}

		this.optionMap = {
			'type': this.optionMap['type']
		};
		DOM.clearNode(this.typeControls);

		this.updateActionbar();
		ChartOptions[this.options.type].map(o => {
			this.createOption(o, this.typeControls);
		});
		if (this.insight) {
			this.insight.options = this.options;
		}
		this.verifyOptions();
	}

	private verifyOptions() {
		this.updateActionbar();
		for (let key in this.optionMap) {
			if (this.optionMap.hasOwnProperty(key)) {
				let option = ChartOptions[this.options.type].find(e => e.configEntry === key);
				if (option && option.if) {
					if (option.if(this.options)) {
						DOM.show(this.optionMap[key].element);
					} else {
						DOM.hide(this.optionMap[key].element);
					}
				}
			}
		}
	}

	private updateActionbar() {
		if (this.insight && this.insight.isCopyable) {
			this.taskbar.context = { insight: this.insight.insight, options: this.options };
			this.taskbar.setContent([
				{ action: this._createInsightAction },
				{ action: this._copyAction },
				{ action: this._saveAction }
			]);
		} else {
			this.taskbar.setContent([{ action: this._createInsightAction }]);
		}
	}

	private createOption(option: IChartOption, container: HTMLElement) {
		let label = DOM.$('div');
		label.innerText = option.label;
		let optionContainer = DOM.$('div.option-container');
		optionContainer.appendChild(label);
		let setFunc: (val) => void;
		let value = this.state ? this.state.options[option.configEntry] || option.default : option.default;
		switch (option.type) {
			case ControlType.checkbox:
				let checkbox = new Checkbox(optionContainer, {
					label: '',
					ariaLabel: option.label,
					checked: value,
					onChange: () => {
						if (this.options[option.configEntry] !== checkbox.checked) {
							this.options[option.configEntry] = checkbox.checked;
							if (this.insight) {
								this.insight.options = this.options;
							}
						}
					}
				});
				setFunc = (val: boolean) => {
					checkbox.checked = val;
				};
				break;
			case ControlType.combo:
				//pass options into changeAltNames in order for SelectBox to show user-friendly names.
				let dropdown = new SelectBox(option.displayableOptions || this.changeToAltNames(option.options), undefined, this._contextViewService);
				dropdown.select(option.options.indexOf(value));
				dropdown.render(optionContainer);
				dropdown.onDidSelect(e => {
					if (this.options[option.configEntry] !== option.options[e.index]) {
						this.options[option.configEntry] = option.options[e.index];
						if (this.insight) {
							this.insight.options = this.options;
						}
					}
				});
				setFunc = (val: string) => {
					if (!isUndefinedOrNull(val)) {
						dropdown.select(option.options.indexOf(val));
					}
				};
				this.optionDisposables.push(attachSelectBoxStyler(dropdown, this._themeService));
				break;
			case ControlType.input:
				let input = new InputBox(optionContainer, this._contextViewService);
				input.value = value || '';
				input.onDidChange(e => {
					if (this.options[option.configEntry] !== e) {
						this.options[option.configEntry] = e;
						if (this.insight) {
							this.insight.options = this.options;
						}
					}
				});
				setFunc = (val: string) => {
					if (!isUndefinedOrNull(val)) {
						input.value = val;
					}
				};
				this.optionDisposables.push(attachInputBoxStyler(input, this._themeService));
				break;
			case ControlType.numberInput:
				let numberInput = new InputBox(optionContainer, this._contextViewService, { type: 'number' });
				numberInput.value = value || '';
				numberInput.onDidChange(e => {
					if (this.options[option.configEntry] !== Number(e)) {
						this.options[option.configEntry] = Number(e);
						if (this.insight) {
							this.insight.options = this.options;
						}
					}
				});
				setFunc = (val: string) => {
					if (!isUndefinedOrNull(val)) {
						numberInput.value = val;
					}
				};
				this.optionDisposables.push(attachInputBoxStyler(numberInput, this._themeService));
				break;
			case ControlType.dateInput:
				let dateInput = new InputBox(optionContainer, this._contextViewService, { type: 'datetime-local' });
				dateInput.value = value || '';
				dateInput.onDidChange(e => {
					if (this.options[option.configEntry] !== e) {
						this.options[option.configEntry] = e;
						if (this.insight) {
							this.insight.options = this.options;
						}
					}
				});
				setFunc = (val: string) => {
					if (!isUndefinedOrNull(val)) {
						dateInput.value = val;
					}
				};
				this.optionDisposables.push(attachInputBoxStyler(dateInput, this._themeService));
				break;
		}
		this.optionMap[option.configEntry] = { element: optionContainer, set: setFunc };
		container.appendChild(optionContainer);
		this.options[option.configEntry] = value;
	}

	public set state(val: ChartState) {
		this._state = val;
		if (this.state.options) {
			for (let key in this.state.options) {
				if (this.state.options.hasOwnProperty(key) && this.optionMap[key]) {
					this.options[key] = this.state.options[key];
					this.optionMap[key].set(this.state.options[key]);
				}
			}
		}
		if (this.state.dataId) {
			this.chart(this.state.dataId);
		}
	}

	public get state(): ChartState {
		return this._state;
	}
}<|MERGE_RESOLUTION|>--- conflicted
+++ resolved
@@ -25,11 +25,8 @@
 import { Taskbar } from 'sql/base/browser/ui/taskbar/taskbar';
 import { Checkbox } from 'sql/base/browser/ui/checkbox/checkbox';
 import { ChartState, IInsightOptions, ChartType } from 'sql/workbench/parts/charts/common/interfaces';
-<<<<<<< HEAD
 import { DbCellValue } from 'azdata';
-=======
 import * as nls from 'vs/nls';
->>>>>>> 77e1ca59
 
 declare class Proxy {
 	constructor(object, handler);
